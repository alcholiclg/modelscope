--- conflicted
+++ resolved
@@ -70,12 +70,6 @@
 
 
 if args.dataset_json_file is None:
-<<<<<<< HEAD
-    dataset = MsDataset.load(
-        args.train_dataset_name, subset_name=args.train_subset_name)
-    train_dataset = dataset['train']
-    validation_dataset = dataset['validation']
-=======
     train_dataset = MsDataset.load(
         args.train_dataset_name,
         subset_name=args.train_subset_name,
@@ -86,7 +80,6 @@
         subset_name=args.val_subset_name,
         split=args.val_split,
         namespace=args.val_dataset_namespace)
->>>>>>> 0db0ec55
 else:
     train_dataset, validation_dataset = build_dataset_from_file(
         args.dataset_json_file)
