# Copyright (c) Alibaba, Inc. and its affiliates.
import os.path as osp
<<<<<<< HEAD
from io import BytesIO
from typing import Any, Dict, List, Union
=======
from typing import Any, Dict, List, Tuple, Union
>>>>>>> 8f818075

import torch
from PIL import Image

from modelscope.hub.snapshot_download import snapshot_download
from modelscope.metainfo import Preprocessors
from modelscope.pipelines.base import Input
from modelscope.preprocessors.image import load_image
from modelscope.utils.config import Config
from modelscope.utils.constant import Fields, ModeKeys, ModelFile, Tasks
from .base import Preprocessor
from .builder import PREPROCESSORS
from .ofa import *  # noqa
from .ofa.utils.collate import collate_fn

__all__ = [
    'OfaPreprocessor',
    'MPlugPreprocessor',
]


@PREPROCESSORS.register_module(
    Fields.multi_modal, module_name=Preprocessors.ofa_tasks_preprocessor)
class OfaPreprocessor(Preprocessor):

    def __init__(self,
                 model_dir: str,
                 mode=ModeKeys.INFERENCE,
                 *args,
                 **kwargs):
        """preprocess the data

        Args:
            model_dir (str): model path
            mode: preprocessor mode (model mode)
        """
        super().__init__(*args, **kwargs)
        preprocess_mapping = {
            Tasks.image_captioning: OfaImageCaptioningPreprocessor,
            Tasks.visual_grounding: OfaVisualGroundingPreprocessor,
            Tasks.visual_question_answering:
            OfaVisualQuestionAnsweringPreprocessor,
            Tasks.visual_entailment: OfaVisualEntailmentPreprocessor,
            Tasks.image_classification: OfaImageClassificationPreprocessor,
            Tasks.text_classification: OfaTextClassificationPreprocessor,
            Tasks.summarization: OfaSummarizationPreprocessor,
            Tasks.text_to_image_synthesis: OfaTextToImageSynthesisPreprocessor
        }
        input_key_mapping = {
            Tasks.image_captioning: ['image'],
            Tasks.image_classification: ['image'],
            Tasks.summarization: ['text'],
            Tasks.text_classification: ['text', 'text2'],
            Tasks.visual_grounding: ['image', 'text'],
            Tasks.visual_question_answering: ['image', 'text'],
            Tasks.visual_entailment: ['image', 'text', 'text2'],
            Tasks.text_to_image_synthesis: ['text']
        }
        model_dir = model_dir if osp.exists(model_dir) else snapshot_download(
            model_dir)
        self.cfg = Config.from_file(
            osp.join(model_dir, ModelFile.CONFIGURATION))
        self.preprocess = preprocess_mapping[self.cfg.task](
            cfg=self.cfg, model_dir=model_dir, mode=mode)
        self.keys = input_key_mapping[self.cfg.task]
        self.tokenizer = self.preprocess.tokenizer

    # just for modelscope demo
    def _build_dict(self, input: Union[Input, List[Input]]) -> Dict[str, Any]:
        data = dict()
        if not isinstance(input, tuple) and not isinstance(input, list):
            input = (input, )
        for key, item in zip(self.keys, input):
            data[key] = item
        return data

    def _compatible_with_pretrain(self, data):
        if 'image' in data and self.cfg.model.get('type', None) == 'ofa':
            image = load_image(data['image'])
            img_buffer = BytesIO()
            image.save(img_buffer, format='JPEG')
            data['image'] = Image.open(img_buffer)
        return data

    def __call__(self, input: Union[str, tuple, Dict[str, Any]], *args,
                 **kwargs) -> Dict[str, Any]:
        if isinstance(input, dict):
            data = input
        else:
            data = self._build_dict(input)
        data = self._compatible_with_pretrain(data)
        sample = self.preprocess(data)
        str_data = dict()
        for k, v in data.items():
            str_data[k] = str(v)
        sample['sample'] = str_data
        if kwargs.get('no_collate', None):
            return sample
        else:
            return collate_fn([sample],
                              pad_idx=self.tokenizer.pad_token_id,
                              eos_idx=self.tokenizer.eos_token_id)


@PREPROCESSORS.register_module(
    Fields.multi_modal, module_name=Preprocessors.mplug_tasks_preprocessor)
class MPlugPreprocessor(Preprocessor):

    def __init__(self,
                 model_dir: str,
                 mode: str = ModeKeys.INFERENCE,
                 tokenizer_max_length: int = 25,
                 *args,
                 **kwargs):
        super().__init__(*args, **kwargs)
        self.model_dir = model_dir
        self.mode = mode
        self.tokenizer_max_length = tokenizer_max_length

        self._tokenizer = None
        self._patch_resize_transform = None
        self._image_map = {}

    @property
    def tokenizer(self):
        from transformers import BertTokenizer

        if self._tokenizer is None:
            self._tokenizer = BertTokenizer.from_pretrained(self.model_dir)
        return self._tokenizer

    @property
    def patch_resize_transform(self):
        if self._patch_resize_transform is None:
            from torchvision import transforms
            from modelscope.models.multi_modal.mplug import CONFIG_NAME, MPlugConfig

            config = MPlugConfig.from_yaml_file(
                osp.join(self.model_dir, CONFIG_NAME))

            mean = (0.48145466, 0.4578275, 0.40821073)
            std = (0.26862954, 0.26130258, 0.27577711)

            self._patch_resize_transform = transforms.Compose([
                transforms.Resize((config.image_res, config.image_res),
                                  interpolation=Image.BICUBIC),
                transforms.ToTensor(),
                transforms.Normalize(mean=mean, std=std),
            ])
        return self._patch_resize_transform

    def image_open(self, path: str) -> Tuple[Image.Image, int]:
        if path not in self._image_map:
            index = len(self._image_map)
            self._image_map[path] = (Image.open(path), index)
        return self._image_map[path]

    def __call__(
            self, data: Union[Image.Image, tuple,
                              Dict[str, Any]]) -> Dict[str, Any]:
        self.cfg = Config.from_file(
            osp.join(self.model_dir, ModelFile.CONFIGURATION))

        if isinstance(data, (Image.Image, str)):
            image = data
        elif isinstance(data, tuple):
            image = data[0]
        else:
            image = data['image']
        index = 0
        if isinstance(image, str):
            image, index = self.image_open(image)
        image = image.convert('RGB')
        image = self.patch_resize_transform(image)
        question = '' if self.cfg.task == Tasks.image_captioning \
            else data[1 if isinstance(data, tuple) else 'question']
        question = self.tokenizer(
            question.lower(),
            padding='max_length',
            truncation=True,
            max_length=self.tokenizer_max_length,
            return_tensors='pt')

        if self.mode == ModeKeys.INFERENCE:
            image = torch.stack([image], dim=0)
            return {'image': image, 'question': question}
        else:
            answer = data['answer']
            answer = self.tokenizer(
                answer,
                padding='max_length',
                truncation=True,
                max_length=self.tokenizer_max_length,
                return_tensors='pt')
            output = {
                'image': image,
                'question_input_ids': question.input_ids.squeeze(),
                'question_attention_mask': question.attention_mask.squeeze(),
                'answer_input_ids': answer.input_ids.squeeze(),
                'answer_attention_mask': answer.attention_mask.squeeze(),
            }
            if self.cfg.task == Tasks.image_text_retrieval:
                output['index'] = index
            return output<|MERGE_RESOLUTION|>--- conflicted
+++ resolved
@@ -1,11 +1,7 @@
 # Copyright (c) Alibaba, Inc. and its affiliates.
 import os.path as osp
-<<<<<<< HEAD
 from io import BytesIO
-from typing import Any, Dict, List, Union
-=======
 from typing import Any, Dict, List, Tuple, Union
->>>>>>> 8f818075
 
 import torch
 from PIL import Image
