# Copyright (c) Alibaba, Inc. and its affiliates.

# from .audio import LinearAECAndFbank
from .base import Preprocessor
# from .builder import PREPROCESSORS, build_preprocessor
from .common import Compose
<<<<<<< HEAD
=======
from .image import LoadImage, load_image
from .kws import WavToLists
from .multi_modal import OfaImageCaptionPreprocessor
>>>>>>> 1e361a4a
from .nlp import *  # noqa F403
from .space.dialog_intent_prediction_preprocessor import *  # noqa F403
from .space.dialog_modeling_preprocessor import *  # noqa F403
from .space.dialog_state_tracking_preprocessor import *  # noqa F403

# from .text_to_speech import *  # noqa F403<|MERGE_RESOLUTION|>--- conflicted
+++ resolved
@@ -4,12 +4,9 @@
 from .base import Preprocessor
 # from .builder import PREPROCESSORS, build_preprocessor
 from .common import Compose
-<<<<<<< HEAD
-=======
 from .image import LoadImage, load_image
 from .kws import WavToLists
 from .multi_modal import OfaImageCaptionPreprocessor
->>>>>>> 1e361a4a
 from .nlp import *  # noqa F403
 from .space.dialog_intent_prediction_preprocessor import *  # noqa F403
 from .space.dialog_modeling_preprocessor import *  # noqa F403
