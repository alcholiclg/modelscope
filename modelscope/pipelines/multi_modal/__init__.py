# Copyright (c) Alibaba, Inc. and its affiliates.
from typing import TYPE_CHECKING

from modelscope.utils.import_utils import LazyImportModule

if TYPE_CHECKING:
    from .asr_pipeline import AutomaticSpeechRecognitionPipeline
    from .diffusers_wrapped import (ChineseStableDiffusionPipeline,
                                    StableDiffusionPipeline)
    from .document_vl_embedding_pipeline import DocumentVLEmbeddingPipeline
    from .generative_multi_modal_embedding_pipeline import \
        GEMMMultiModalEmbeddingPipeline
    from .image_captioning_pipeline import ImageCaptioningPipeline
    from .mgeo_ranking_pipeline import MGeoRankingPipeline
    from .multi_modal_embedding_pipeline import MultiModalEmbeddingPipeline
    from .multimodal_dialogue_pipeline import MultimodalDialoguePipeline
    from .prost_text_video_retrieval_pipeline import \
        ProSTTextVideoRetrievalPipeline
    from .soonet_video_temporal_grounding_pipeline import \
        SOONetVideoTemporalGroundingPipeline
    from .text_to_image_synthesis_pipeline import TextToImageSynthesisPipeline
    from .text_to_video_synthesis_pipeline import TextToVideoSynthesisPipeline
    from .video_captioning_pipeline import VideoCaptioningPipeline
    from .video_multi_modal_embedding_pipeline import \
        VideoMultiModalEmbeddingPipeline
<<<<<<< HEAD
    from .video_question_answering_pipeline import \
        VideoQuestionAnsweringPipeline
    from .visual_entailment_pipeline import VisualEntailmentPipeline
    from .visual_grounding_pipeline import VisualGroundingPipeline
    from .visual_question_answering_pipeline import \
        VisualQuestionAnsweringPipeline
=======
    from .visual_question_answering_pipeline import VisualQuestionAnsweringPipeline
    from .asr_pipeline import AutomaticSpeechRecognitionPipeline
    from .mgeo_ranking_pipeline import MGeoRankingPipeline
    from .document_vl_embedding_pipeline import DocumentVLEmbeddingPipeline
    from .video_captioning_pipeline import VideoCaptioningPipeline
    from .video_question_answering_pipeline import VideoQuestionAnsweringPipeline
    from .diffusers_wrapped import StableDiffusionPipeline, ChineseStableDiffusionPipeline
    from .soonet_video_temporal_grounding_pipeline import SOONetVideoTemporalGroundingPipeline
    from .text_to_video_synthesis_pipeline import TextToVideoSynthesisPipeline
    from .multimodal_dialogue_pipeline import MultimodalDialoguePipeline
    from .videocomposer_pipeline import VideoComposerPipeline
>>>>>>> 39922160
else:
    _import_structure = {
        'image_captioning_pipeline': ['ImageCaptioningPipeline'],
        'visual_entailment_pipeline': ['VisualEntailmentPipeline'],
        'visual_grounding_pipeline': ['VisualGroundingPipeline'],
        'multi_modal_embedding_pipeline': ['MultiModalEmbeddingPipeline'],
        'prost_text_video_retrieval_pipeline':
        ['ProSTTextVideoRetrievalPipeline'],
        'text_to_image_synthesis_pipeline': ['TextToImageSynthesisPipeline'],
        'visual_question_answering_pipeline':
        ['VisualQuestionAnsweringPipeline'],
        'video_multi_modal_embedding_pipeline':
        ['VideoMultiModalEmbeddingPipeline'],
        'generative_multi_modal_embedding_pipeline':
        ['GEMMMultiModalEmbeddingPipeline'],
        'asr_pipeline': ['AutomaticSpeechRecognitionPipeline'],
        'mgeo_ranking_pipeline': ['MGeoRankingPipeline'],
        'document_vl_embedding_pipeline': ['DocumentVLEmbeddingPipeline'],
        'video_captioning_pipeline': ['VideoCaptioningPipeline'],
        'video_question_answering_pipeline':
        ['VideoQuestionAnsweringPipeline'],
        'diffusers_wrapped':
        ['StableDiffusionPipeline', 'ChineseStableDiffusionPipeline'],
        'soonet_video_temporal_grounding_pipeline':
        ['SOONetVideoTemporalGroundingPipeline'],
        'text_to_video_synthesis_pipeline': ['TextToVideoSynthesisPipeline'],
        'multimodal_dialogue_pipeline': ['MultimodalDialoguePipeline'],
        'videocomposer_pipeline': ['VideoComposerPipeline']
    }

    import sys

    sys.modules[__name__] = LazyImportModule(
        __name__,
        globals()['__file__'],
        _import_structure,
        module_spec=__spec__,
        extra_objects={},
    )<|MERGE_RESOLUTION|>--- conflicted
+++ resolved
@@ -23,14 +23,6 @@
     from .video_captioning_pipeline import VideoCaptioningPipeline
     from .video_multi_modal_embedding_pipeline import \
         VideoMultiModalEmbeddingPipeline
-<<<<<<< HEAD
-    from .video_question_answering_pipeline import \
-        VideoQuestionAnsweringPipeline
-    from .visual_entailment_pipeline import VisualEntailmentPipeline
-    from .visual_grounding_pipeline import VisualGroundingPipeline
-    from .visual_question_answering_pipeline import \
-        VisualQuestionAnsweringPipeline
-=======
     from .visual_question_answering_pipeline import VisualQuestionAnsweringPipeline
     from .asr_pipeline import AutomaticSpeechRecognitionPipeline
     from .mgeo_ranking_pipeline import MGeoRankingPipeline
@@ -42,7 +34,6 @@
     from .text_to_video_synthesis_pipeline import TextToVideoSynthesisPipeline
     from .multimodal_dialogue_pipeline import MultimodalDialoguePipeline
     from .videocomposer_pipeline import VideoComposerPipeline
->>>>>>> 39922160
 else:
     _import_structure = {
         'image_captioning_pipeline': ['ImageCaptioningPipeline'],
