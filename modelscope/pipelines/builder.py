--- conflicted
+++ resolved
@@ -41,11 +41,7 @@
      'damo/cv_unet_person-image-cartoon_compound-models'),
     Tasks.ocr_detection: (Pipelines.ocr_detection,
                           'damo/cv_resnet18_ocr-detection-line-level_damo'),
-<<<<<<< HEAD
-    Tasks.fill_mask: (Pipelines.fill_mask, 'damo/nlp_veco_fill-mask_large'),
-=======
     Tasks.fill_mask: (Pipelines.fill_mask, 'damo/nlp_veco_fill-mask-large'),
->>>>>>> 01ca8214
     Tasks.action_recognition: (Pipelines.action_recognition,
                                'damo/cv_TAdaConv_action-recognition'),
 }
