--- conflicted
+++ resolved
@@ -270,10 +270,7 @@
 
     llm_framework = kwargs.get('llm_framework', '')
     if llm_framework == 'swift':
-<<<<<<< HEAD
-=======
         from swift.llm import get_model_info_meta
->>>>>>> cde34353
         # check if swift supports
         if os.path.exists(model):
             model_id = get_model_id_from_cache(model)
