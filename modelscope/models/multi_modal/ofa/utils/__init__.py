--- conflicted
+++ resolved
@@ -1,5 +1,2 @@
-<<<<<<< HEAD
-from .constant import OFA_TASK_KEY_MAPPING
-=======
 # Copyright (c) Alibaba, Inc. and its affiliates.
->>>>>>> b151056b
+from .constant import OFA_TASK_KEY_MAPPING